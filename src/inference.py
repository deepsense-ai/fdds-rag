--- conflicted
+++ resolved
@@ -8,13 +8,9 @@
 from ragbits.core.prompt import Prompt
 from ragbits.core.vector_stores.qdrant import QdrantVectorStore
 from ragbits.document_search import DocumentSearch, SearchConfig
-<<<<<<< HEAD
-from ragbits.document_search.retrieval.rerankers.litellm import LiteLLMReranker
 from typing import AsyncGenerator
-=======
->>>>>>> cf633896
 
-from src.config import Config
+from config import Config
 
 config = Config()
 
@@ -139,7 +135,6 @@
 
     context = await get_contexts(query, top_k=config.TOP_K, top_n=config.TOP_N)
     llm = LiteLLM(model_name=config.MODEL_NAME, api_key=config.OPENAI_API_KEY)
-
     stream = llm.generate_streaming(
         prompt=RAGPrompt(QueryWithContext(query=query, context=context)),
     )
