from pathlib import Path
from pydantic import PositiveInt
from pydantic_settings import BaseSettings


class Config(BaseSettings):
    """
    Application configuration settings.
    Manages API keys, model names, paths, and retrieval parameters.
    """

    # API KEYS
    OPENAI_API_KEY: str
<<<<<<< HEAD
    COHERE_API_KEY: str
    QDRANT_URL: str = "http://qdrant:6333"
=======
    NEPTUNE_API_KEY: str
>>>>>>> cf633896

    # MODELS
    EMBEDDING_MODEL: str = "text-embedding-3-small"
    MODEL_NAME: str = "gpt-4o-mini"

    # DATA
    QDRANT_URL: str = "http://localhost:6333"
    COLLECTION_NAME: str = "fdds"
    DOCUMENTS_PATH: Path = Path(__file__).parent.parent / "data" / "pdfs.txt"
    EVAL_DATASET: Path = Path(__file__).parent.parent / "data" / "eval_dataset.json"
    EVAL_CONFIG: Path = Path(__file__).parent.parent / "data" / "eval_config.yaml"

    # RETRIEVE PARAMETERS
    TOP_K: PositiveInt = 5
    TOP_N: PositiveInt = 5

    class Config:
        env_file = Path(__file__).parent.parent / ".env"
        env_file_encoding = "utf-8"<|MERGE_RESOLUTION|>--- conflicted
+++ resolved
@@ -11,12 +11,7 @@
 
     # API KEYS
     OPENAI_API_KEY: str
-<<<<<<< HEAD
-    COHERE_API_KEY: str
-    QDRANT_URL: str = "http://qdrant:6333"
-=======
     NEPTUNE_API_KEY: str
->>>>>>> cf633896
 
     # MODELS
     EMBEDDING_MODEL: str = "text-embedding-3-small"
